#!/usr/bin/env python3

self_description = """
Fritz InfluxDB is a tiny daemon written to fetch data from a fritz box router and
writes it to an InfluxDB instance.
"""

# import standard modules
from argparse import ArgumentParser, RawDescriptionHelpFormatter
import configparser
import logging
import os
import signal
import time
from datetime import datetime

# import 3rd party modules
import fritzconnection
# InfluxDB version 1.x client
import influxdb
# InfluxDB version 2.x client
import influxdb_client


__version__ = "0.3.0"
__version_date__ = "2020-08-03"
__description__ = "fritzinfluxdb"
__license__ = "MIT"


# default vars
running = True
default_config = os.path.join(os.path.dirname(__file__), 'fritzinfluxdb.ini')
default_log_level = logging.INFO


def parse_args():
    """parse command line arguments

    Also add current version and version date to description
    """

    parser = ArgumentParser(
        description=self_description + f"\nVersion: {__version__} ({__version_date__})",
        formatter_class=RawDescriptionHelpFormatter)

    parser.add_argument("-c", "--config", dest="config_file", nargs='+', default=[default_config],
                        help="define config file (default: " + default_config + ")")
    parser.add_argument("-d", "--daemon", action='store_true',
                        help="define if the script is run as a systemd daemon")
    parser.add_argument("-v", "--verbose", action='store_true',
                        help="turn on verbose output to get debug logging")

    return parser.parse_args()


# noinspection PyUnusedLocal
def shutdown(exit_signal, frame):
    """
    Signal handler which ends the loop
    Parameters
    ----------
    exit_signal: int
        signal value
    frame: unused

    """

    global running
    logging.info(f"Program terminated. Signal {exit_signal}")
    running = False


def sanitize_fb_return_data(results):
    """
    Sometimes integers are returned as string
    try to sanitize this a bit

    Parameters
    ----------
    results: dict
        dict of results from fritzconnection call

    Returns
    -------
    dict: sanitized version of results
    """

    return_results = {}
    for instance in results:
        # turn None => 0
        if results[instance] is None:
            return_results.update({instance: 0})
        else:
            # try to parse as int
            try:
                return_results.update({instance: int(results[instance])})
            # keep it a string if this fails
            except ValueError:
                return_results.update({instance: results[instance]})

    return return_results


def query_services(fc, services):
    """
    Query all services from a FritzBox which are defined in config

    Parameters
    ----------
    fc: fritzconnection.FritzConnection
        initialized fritzconnection handler
    services: dict

    Returns
    -------
    dict: dict of requested and sanitized value_instances
    """

    result = dict()
    error = False

    def _fb_call_action(service_called, action_called):
        """
        Perform actual Fritzbox request

        Parameters
        ----------
        service_called: str
            name of requested service
        action_called: str
            name of requested action

        Returns
        -------
        dict: result from called action or None if an error occurred
        """

        call_result = None
        actions = action_called.split(',')
        parameters = {s.split('=')[0]: s.split('=')[1] for s in actions[1:]}
        action = actions[0]

        logging.debug(f"Requesting {service_called} : {action} ({parameters})")
        try:
            call_result = fc.call_action(service_called, action, **parameters)
        except fritzconnection.core.exceptions.FritzServiceError:
            logging.error(f"Requested invalid service: {service_called}")
        except fritzconnection.core.exceptions.FritzActionError:
            logging.error(f"Requested invalid action '{action}' for service: {service_called}")

        if call_result is not None:
            logging.debug("Request returned successfully")

            for key, value in call_result.items():
                logging.debug(f"Response: {key} = {value}")

        return call_result

    for service, content in services.items():

        for action in content['actions']:

            if 'value_instances' in content:

                this_result = _fb_call_action(service, action)

                if this_result is None:
                    error = True
                    continue

                for instance in content['value_instances']:

                    rewrite_name = None

                    if ':' in instance:
                        instance, rewrite_name = instance.split(':')
                        instance = instance.strip()
                        rewrite_name = rewrite_name.strip()

                    # only keep desired result key
                    if instance in this_result:
                        result.update({rewrite_name if rewrite_name is not None else instance: this_result[instance]})
            else:

                this_result = _fb_call_action(service, action)

                if this_result is None:
                    error = True
                    continue

                result.update(this_result)

    if error is True:
        logging.error("Encountered problems while requesting data. Data might be incomplete.")

    return sanitize_fb_return_data(result)


def read_config(filenames):
    """
    Read config ini files in the given order and return configparser object

    Parameters
    ----------
    filename: str
        path of ini file to parse

    Returns
    -------
    configparser.ConfigParser(): configparser object
    """

    config = None

    # check if config file exists
    for f in filenames:
        if not os.path.isfile(f):
            logging.error(f'Config file "{f}" not found')
            exit(1)

        # check if config file is readable
        if not os.access(f, os.R_OK):
            logging.error(f'Config file "{f}" not readable')
            exit(1)

    try:
        config = configparser.ConfigParser()
        config.read(filenames)
    except configparser.Error as e:
        logging.error("Config Error: %s", str(e))
        exit(1)

    logging.info("Done parsing config files")

    return config


def check_db_status(db_handler, db_name):
    """
    Check if InfluxDB handler has access to a database.
    If it doesn't exist try to create it.

    Parameters
    ----------
    db_handler: influxdb.InfluxDBClient
        InfluxDB handler object

    db_name: str
        Name of DB to check
    """

    try:
        dblist = db_handler.get_list_database()
    except Exception as e:
        logging.error('Problem connecting to database: %s', str(e))
        return

    if db_name not in [db['name'] for db in dblist]:

        logging.info(f'Database <{db_name}> not found, trying to create it')

        try:
            db_handler.create_database(db_name)
        except Exception as e:
            logging.error('Problem creating database: %s', str(e))
            return
    else:
        logging.debug(f'Influx Database <{db_name}> exists')

    logging.info("Connection to InfluxDB established and database present")

    return


def get_services(config, section_name_prefix):
    """
    Parse all sections matching the prefix to a dict which is used to request services and actions.

    Parameters
    ----------
    config: configparser.ConfigParser
        configparser object with current config
    section_name_prefix: str
        prefix of section names to parse

    Returns
    -------
    dict: a dict of all services and values instances which match the prefix
    """

    this_sections = [s for s in config.sections() if s.startswith(section_name_prefix)]
    this_services = {}
    for s in this_sections:
        this_services.update({config.get(s, 'service'): {'actions': config.get(s, 'actions').split("\n")}})
        if config.has_option(s, 'value_instances'):
            this_services[config.get(s, 'service')].update(
                {'value_instances': config.get(s, 'value_instances').split("\n")})

    return this_services


def main():
    signal.signal(signal.SIGTERM, shutdown)
    signal.signal(signal.SIGINT, shutdown)

    # parse command line arguments
    args = parse_args()

    # set logging
    log_level = logging.DEBUG if args.verbose is True else default_log_level

    if args.daemon:
        # omit time stamp if run in daemon mode
        logging.basicConfig(level=log_level, format='%(levelname)s: %(message)s')
    else:
        logging.basicConfig(level=log_level, format='%(asctime)s - %(levelname)s: %(message)s')

    # read config from ini file
    config = read_config(args.config_file)

    # set up influxdb handler
    influx_params = dict()
    influx_version = config.getint('influxdb', 'version')
    try:
        if influx_version == 1:
            influx_params["host"] = config.get('influxdb', 'host')
            influx_params["port"] = config.getint('influxdb', 'port', fallback=8086)
            influx_params["username"] = config.get('influxdb', 'username'),
            influx_params["password"] = config.get('influxdb', 'password'),
            influx_params["database"] = config.get('influxdb', 'database'),
            influx_params["ssl"] = config.getboolean('influxdb', 'ssl', fallback=False),
            influx_params["verify_ssl"] = config.getboolean('influxdb', 'verify_ssl', fallback=False)

        else:
            influx_proto = "http"
            if config.getboolean('influxdb', 'ssl', fallback=False) is True:
                influx_proto = "https"
            influx_params["url"] = "{}://{}:{}".format(
                influx_proto,
                config.get('influxdb', 'host'),
                config.getint('influxdb', 'port', fallback=8086)
            )
            influx_params["token"] = config.get('influxdb', 'token')
            influx_params["org"] = config.get('influxdb', 'org')
            influx_params["verify_ssl"] = config.getboolean('influxdb', 'verify_ssl', fallback=False)
            _ = config.get('influxdb', 'bucket')

        # test more config options and see if they are present
        _ = config.get('influxdb', 'measurement_name')
<<<<<<< HEAD

=======
        box_tag = config.get('influxdb', 'box_tag', "fritz.box")
>>>>>>> 74031ed7
    except configparser.Error as e:
        logging.error("Config Error: %s", str(e))
        exit(1)
    except ValueError as e:
        logging.error("Config Error: %s", str(e))
        exit(1)

    if influx_version == 1:
        influxdb_handler = influxdb.InfluxDBClient(**influx_params)

        # check influx db status
        check_db_status(influxdb_handler, config.get('influxdb', 'database'))
    else:
        influxdb_client_handler = influxdb_client.InfluxDBClient(**influx_params)
        influxdb_handler = influxdb_client_handler.write_api(write_options=influxdb_client.client.write_api.SYNCHRONOUS)

    # create authenticated FB client handler
    fritz_client_auth = None
    request_interval = 10
    try:
        fritz_client_auth = fritzconnection.FritzConnection(
            address=config.get('fritzbox', 'host', fallback='192.168.178.1'),
            port=config.getint('fritzbox', 'port', fallback=49000),
            user=config.get('fritzbox', 'username'),
            password=config.get('fritzbox', 'password'),
            timeout=config.getint('fritzbox', 'timeout', fallback=5),
            use_tls=config.getboolean('fritzbox', 'ssl', fallback=False)
        )

        request_interval = config.getint('fritzbox', 'interval', fallback=10)

    except configparser.Error as e:
        logging.error("Config Error: %s", str(e))
        exit(1)
    except BaseException as e:
        logging.error("Failed to connect to FritzBox '%s'" % str(e))
        exit(1)

    # test connection
    try:
        fritz_client_auth.call_action("DeviceInfo", "GetInfo")
    except fritzconnection.core.exceptions.FritzConnectionException as e:
        if "401" in str(e):
            logging.error("Failed to connect to FritzBox '%s' using credentials. Check username and password!" %
                          config.get('fritzbox', 'host'))
        else:
            logging.error(str(e))

        exit(1)

    logging.info("Successfully connected to FritzBox")

    # read services from config file
    services_to_query = get_services(config, "service")

    logging.info("Starting main loop")

    while running:
        logging.debug("Starting FritzBox requests")

        start = int(datetime.utcnow().timestamp() * 1000)

        # query data
        data = {
            "measurement": config.get('influxdb', 'measurement_name'),
            "tags": {"box": box_tag},
            "time": datetime.utcnow().strftime('%Y-%m-%dT%H:%M:%SZ'),
            "fields": query_services(fritz_client_auth, services_to_query)
        }

        logging.debug("Writing data to InfluxDB")

        logging.debug("InfluxDB - measurement: %s" % data.get("measurement"))
        for k, v in data.get("tags").items():
            logging.debug(f"InfluxDB - tag: {k} = {v}")
        logging.debug("InfluxDB - time: %s" % data.get("time"))
        for k, v in data.get("fields").items():
            logging.debug(f"InfluxDB - field: {k} = {v}")

        # noinspection PyBroadException
        try:
            if influx_version == 1:
                influxdb_handler.write_points([data], time_precision="ms")
            else:
                influxdb_handler.write(bucket=config.get('influxdb', 'bucket'), record=data,
                                       write_precision=influxdb_client.domain.write_precision.WritePrecision.MS)
        except Exception as e:
            logging.error("Failed to write to InfluxDB <%s>: %s" % (config.get('influxdb', 'host'), str(e)))

        duration = int(datetime.utcnow().timestamp() * 1000) - start

        logging.debug("Duration of requesting FritzBox and sending data to InfluxDB: %0.3fs" % (duration / 1000))

        if duration + 1000 >= (request_interval * 1000):
            logging.warning(f"Request interval of {request_interval} seconds might be to short considering last "
                            "duration for all requests was %0.3f seconds" % (duration / 1000))

        # just sleep for interval seconds - last run duration
        for _ in range(0, int(((request_interval * 1000) - duration) / 100)):
            if running is False:
                break
            time.sleep(0.0965)


if __name__ == "__main__":
    main()<|MERGE_RESOLUTION|>--- conflicted
+++ resolved
@@ -203,7 +203,7 @@
 
     Parameters
     ----------
-    filename: str
+    filenames: str
         path of ini file to parse
 
     Returns
@@ -326,10 +326,10 @@
         if influx_version == 1:
             influx_params["host"] = config.get('influxdb', 'host')
             influx_params["port"] = config.getint('influxdb', 'port', fallback=8086)
-            influx_params["username"] = config.get('influxdb', 'username'),
-            influx_params["password"] = config.get('influxdb', 'password'),
-            influx_params["database"] = config.get('influxdb', 'database'),
-            influx_params["ssl"] = config.getboolean('influxdb', 'ssl', fallback=False),
+            influx_params["username"] = config.get('influxdb', 'username')
+            influx_params["password"] = config.get('influxdb', 'password')
+            influx_params["database"] = config.get('influxdb', 'database')
+            influx_params["ssl"] = config.getboolean('influxdb', 'ssl', fallback=False)
             influx_params["verify_ssl"] = config.getboolean('influxdb', 'verify_ssl', fallback=False)
 
         else:
@@ -348,11 +348,8 @@
 
         # test more config options and see if they are present
         _ = config.get('influxdb', 'measurement_name')
-<<<<<<< HEAD
-
-=======
-        box_tag = config.get('influxdb', 'box_tag', "fritz.box")
->>>>>>> 74031ed7
+        box_tag = config.get('influxdb', 'box_tag', fallback="fritz.box")
+
     except configparser.Error as e:
         logging.error("Config Error: %s", str(e))
         exit(1)
