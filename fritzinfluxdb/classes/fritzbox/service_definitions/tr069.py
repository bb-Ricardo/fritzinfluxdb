--- conflicted
+++ resolved
@@ -36,19 +36,12 @@
             "X_AVM_DE_GetIPv6Prefix"
         ],
         "value_instances": {
-<<<<<<< HEAD
-            "NewUptime": "linkuptime",
-            "NewConnectionStatus": "connection_status",
-            "NewLastConnectionError": "last_connection_error",
-            "NewExternalIPv6Address": "external_ipv6",
-            "NewIPv6Prefix" : "ipv6_prefix",
-            "NewPrefixLength": "ipv6_prefix_length"
-=======
             "NewUptime": "linkuptime:int",
             "NewConnectionStatus": "connection_status:str",
             "NewLastConnectionError": "last_connection_error:str",
-            "NewExternalIPv6Address": "external_ipv6:str"
->>>>>>> a2b1e13e
+            "NewExternalIPv6Address": "external_ipv6:str",
+            "NewIPv6Prefix" : "ipv6_prefix:str",
+            "NewPrefixLength": "ipv6_prefix_length:str"
         }
     },
     {
